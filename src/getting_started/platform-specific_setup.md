# Platform-specific Setup

Before we get started, let's make sure we have all the necessary ingredients for
installing Rust and building nannou projects.

Depending on what OS you are running, you might require an extra step or two.

- **All Platforms**

  For now, nannou requires that you have both `python` and `cmake` installed.
  These are required by a tool called `shaderc`, a part of nannou's graphics
  stack. The role of this tool is to compile GLSL shaders to SPIR-V so that we
  may run them using the system's Vulkan implementation. There are a few
  attempts at pure-rust alternatives to this tool in the works and we hope to
  switch to one of these in the near future to avoid the need for these extra
  dependencies.

- **macOS**: Ensure that you have xcode-tools installed:

  ```bash
  xcode-select --install
  ```

  In order to add support for [Vulkan](https://www.khronos.org/vulkan/) (the
  graphics backend used by nannou) to macOS, nannou will prompt you and attempt
  to automatically download and install the [MoltenVK
  SDK](https://github.com/KhronosGroup/MoltenVK). MoltenVK is a driver-level
  implementation of the Vulkan graphics and compute API, that runs on Apple's
  Metal graphics and compute framework on both iOS and macOS. If you wish to
  update your MoltenVK SDK version, simply remove the currently installed SDK
  (this should be at `~/.vulkan_sdk`) and nannou will prompt you about
  downloading and installing the next version the next time you attempt to build
  a nannou project.

- **Windows**: Install the `ninja` tool.

  This tool is another required by the `shaderc` tool as mentioned under the
  "All Platforms" section above.

  1. Download the latest release of ninja from the [ninja releases
     page](https://github.com/ninja-build/ninja/releases).
  2. Place the `ninja.exe` file somewhere you are happy for it to stay.
  3. Add the directory containing `ninja.exe` to your `Path` environment
     variable if it is not already included.

- **Linux**: ensure you have the following system packages installed:

  - **Basic dev packages**

    First make sure our basic dev packages are installed. `curl` will be
    required by `rustup` the rust toolchain manager. `build-essential` will be
    required by `rustc` the rust compiler for linking. `cmake` and `python` are
    necessary for nannou's `shaderc` dependency to build, as mentioned in the
    "All Platforms" section above. `pkg-config`will be used to retrieve 
    information about `alsa` during the building process.

    For Debian/Ubuntu users:
    ```bash
<<<<<<< HEAD
    sudo apt-get install curl build-essential python cmake
=======
    sudo apt-get install curl build-essentials python cmake pkg-config
>>>>>>> a3e9861c
    ```

  - **alsa dev package**

    For Fedora users:
    ```bash
    sudo dnf install alsa-lib-devel
    ```

    For Debian/Ubuntu users:
    ```bash
    sudo apt-get install libasound2-dev
    ```

    For Arch users:
    ```bash
    sudo pacman -S alsa-lib
    ```

  - **curl lib dev package**

    Nannou depends on the `curl-sys` crate. Some Linux distributions use
    LibreSSL instead of OpenSSL (such as AlpineLinux, Voidlinux, possibly
    [others](https://en.wikipedia.org/wiki/LibreSSL#Adoption) if manually
    installed).

  - **vulkan**

    Installing Vulkan support on Linux is generally quite easy using your
    distro's package manager. That said, there may be different driver
    options to consider depending on your graphics card and tolerance for
    proprietary software. The following are rough guidelines on how to get
    going quickly, however if you are at all concerned with finding the
    approach that suits you best we recommend searching for vulkan driver
    installation for your graphics card on your distro.

    For Fedora with AMD graphic cards:
    ```bash
    sudo dnf install vulkan vulkan-info
    ```

    For Fedora with NVIDIA graphic cards:
    Add the proprietary drivers
    ```bash
    sudo dnf install https://download1.rpmfusion.org/free/fedora/rpmfusion-free-release-$(rpm -E %fedora).noarch.rpm https://download1.rpmfusion.org/nonfree/fedora/rpmfusion-nonfree-release-$(rpm -E %fedora).noarch.rpm
    ```
    and run
    ```bash
    sudo dnf install xorg-x11-drv-nvidia akmod-nvidia vulkan-tools
    ```

    For Debian with AMD or Intel graphic cards:
    ```bash
    sudo apt-get install libvulkan1 mesa-vulkan-drivers vulkan-utils
    ```

    For Debian with NVIDIA graphic cards:
    ```bash
    sudo apt-get install vulkan-utils
    ```

    For Ubuntu users with AMD or Intel graphic cards:
    Add a PPA for the latest drivers
    ```bash
    sudo add-apt-repository ppa:oibaf/graphics-drivers
    sudo apt-get update
    sudo apt-get upgrade
    ```
    and run
    ```bash
    sudo apt-get install libvulkan1 mesa-vulkan-drivers vulkan-utils
    ```

    For Ubuntu users with NVIDIA graphic cards:
    Add a PPA for the latest drivers
    ```bash
    sudo add-apt-repository ppa:graphics-drivers/ppa
    sudo apt-get update
    sudo apt-get upgrade
    ```
    and run
    ```bash
    sudo apt-get install nvidia-graphics-drivers-396 nvidia-settings vulkan vulkan-utils
    ```

    For Arch with AMD or Intel graphic cards:
    ```bash
    sudo pacman -S vulkan-radeon lib32-vulkan-radeon
    ```

    For Arch with NVIDIA graphic cards:
    ```bash
    sudo pacman -S nvidia lib32-nvidia-utils
    ```

OK, we should now be ready to install Rust!<|MERGE_RESOLUTION|>--- conflicted
+++ resolved
@@ -56,11 +56,7 @@
 
     For Debian/Ubuntu users:
     ```bash
-<<<<<<< HEAD
-    sudo apt-get install curl build-essential python cmake
-=======
-    sudo apt-get install curl build-essentials python cmake pkg-config
->>>>>>> a3e9861c
+    sudo apt-get install curl build-essential python cmake pkg-config
     ```
 
   - **alsa dev package**
